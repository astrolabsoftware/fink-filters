# Copyright 2023 AstroLab Software
# Author: Тимофей Пшеничный
#
# Licensed under the Apache License, Version 2.0 (the "License");
# you may not use this file except in compliance with the License.
# You may obtain a copy of the License at
#
#     http://www.apache.org/licenses/LICENSE-2.0
#
# Unless required by applicable law or agreed to in writing, software
# distributed under the License is distributed on an "AS IS" BASIS,
# WITHOUT WARRANTIES OR CONDITIONS OF ANY KIND, either express or implied.
# See the License for the specific language governing permissions and
# limitations under the License.
import os
import io
import time
import requests
from functools import partial
from datetime import datetime, timedelta
from collections import Counter
import pandas as pd
import numpy as np
import json


import matplotlib.pyplot as plt

from slack_sdk import WebClient
from slack_sdk.errors import SlackApiError


def get_an_history(delta_date=90):
    '''

    Parameters
    ----------
    delta_date : int
        Time period in days for which objects are considered

    Returns
    -------
    res_obj : Counter
        object Counter of the following content:
            key : object ID
            value : number of top-10 hits for the period
    '''
    history_data = requests.post(
        'https://fink-portal.org/api/v1/anomaly',
        json={
            'n': 100000000,
            'columns': 'i:objectId',
            'start_date': str((datetime.now() - timedelta(days=delta_date)).date())
        }
    )

    if status_check(history_data):
        res_obj = Counter(pd.read_json(io.BytesIO(history_data.content))['i:objectId'].values)
        return res_obj
    return Counter()


def get_data_permalink_slack(ztf_id):
    '''

    Loads cutout and light curve via the Fink API and copies them to the Slack server

    Parameters
    ----------
    ztf_id : str
        unique identifier for this object

    Returns
    -------
    cutout : BytesIO stream
        cutout image in png format
    curve : BytesIO stream
        light curve picture
    cutout_perml : str
        Link to the cutout image uploaded to the Slack server
    curve_perml : str
        Link to the light curve image uploaded to the Slack server

    '''
    cutout = get_cutout(ztf_id)
    curve = get_curve(ztf_id)
    if 'ANOMALY_SLACK_TOKEN' in os.environ:
        slack_client = WebClient(os.environ['ANOMALY_SLACK_TOKEN'])
    else:
        raise KeyError("You need to set up ANOMALY_SLACK_TOKEN in your .bashrc")
    try:
        curve.seek(0)
        cutout.seek(0)
        result = slack_client.files_upload_v2(
            file_uploads=[
                {
                    "file": cutout,
                    "title": "cutout"
                },
                {
                    "file": curve,
                    "title": "light curve"
                }
            ]
        )
        time.sleep(3)
    except SlackApiError as e:
        if e.response["ok"] is False:
            requests.post(
                "https://api.telegram.org/bot" + os.environ['ANOMALY_TG_TOKEN'] + "/sendMessage",
                data={
                    "chat_id": "@fink_test",
                    "text": e.response["error"]
                },
                timeout=25
            )
            return cutout, curve, None, None
    return cutout, curve, result['files'][0]['permalink'], result['files'][1]['permalink']


def status_check(res, source='not defined'):
    '''
    Checks whether the request was successful.
    In case of an error, sends information about the error to the @fink_test telegram channel

    Parameters
    ----------
    res : Response object
    source : source of log
    Returns
    -------
        result : bool
            True : The request was successful
            False: The request was executed with an error
    '''
    if res.status_code != 200:
        url = "https://api.telegram.org/bot"
        url += os.environ['ANOMALY_TG_TOKEN']
        method = url + "/sendMessage"
        time.sleep(8)
        requests.post(
            method,
            data={
                "chat_id": "@fink_test",
                "text": f'Source: {source}, error: {str(res.status_code)}, description: {res.text}'
            },
            timeout=25
        )
        return False
    return True


def msg_handler_slack(slack_data, channel_name, init_msg):
    '''
    Notes
    ----------
    The function sends notifications to the "channel_name" channel of Slack.

    Parameters
    ----------
    slack_data: list
        List of lines. Each item is a separate notification
    channel_name: string
        Channel name in Slack
    init_msg: str
        Initial message

    Returns
    -------
        None
    '''
    slack_client = WebClient(os.environ['ANOMALY_SLACK_TOKEN'])
    slack_data = [init_msg] + slack_data
    try:
        for slack_obj in slack_data:
            slack_client.chat_postMessage(
                channel=channel_name,
                text=slack_obj,
                blocks=[
                    {
                        "type": "section",
                        "text": {
                            "type": "mrkdwn",
                            "text": slack_obj
                        }
                    }
                ]
            )
            time.sleep(3)
    except SlackApiError as e:
        if e.response["ok"] is False:
            requests.post(
                "https://api.telegram.org/bot" + os.environ['ANOMALY_TG_TOKEN'] + "/sendMessage",
                data={
                    "chat_id": "@fink_test",
                    "text": e.response["error"]
                },
                timeout=25
            )


def msg_handler_tg(tg_data, channel_id, init_msg):
    '''
    Notes
    ----------
    The function sends notifications to the "channel_id" channel of Telegram.

    Parameters
    ----------
    tg_data: list
        List of tuples. Each item is a separate notification.
        Content of the tuple:
            text_data : str
                Notification text
            cutout : BytesIO stream
                cutout image in png format
            curve : BytesIO stream
                light curve picture
    channel_id: string
        Channel id in Telegram
    init_msg: str
        Initial message

    Returns
    -------
        None
    '''
    url = "https://api.telegram.org/bot"
    url += os.environ['ANOMALY_TG_TOKEN']
    method = url + "/sendMediaGroup"
    res = requests.post(
        url + '/sendMessage',
        data={
            "chat_id": channel_id,
            "text": init_msg,
            "parse_mode": "markdown"
        },
        timeout=25
    )
    status_check(res)
    time.sleep(10)
    inline_keyboard = {
        "inline_keyboard": [
            [
                {"text": "Anomaly", "callback_data": "ANOMALY"},
                {"text": "Not anomaly", "callback_data": "NOTANOMALY"}
            ]
        ]
    }
    for text_data, cutout, curve in tg_data:
        res = requests.post(
            method,
            params={
                "chat_id": channel_id,
                "media": f'''[
                    {{
                        "type" : "photo",
                        "media": "attach://second",
                        "caption" : "{text_data}",
                        "parse_mode": "markdown"
                    }},
                    {{
                        "type" : "photo",
                        "media": "attach://first"
                    }}
                ]''',
                "reply_markup": inline_keyboard
            },
            files={
                "second": cutout,
                "first": curve,
            },
            timeout=25
        )
        status_check(res)
        time.sleep(10)

def load_to_anomaly_base(data, model):
    '''

    Parameters
    ----------
    data: list
        A list of tuples of 4 elements each: (ZTF identifier: str,
        notification text: str, cutout: BytesIO, light curve: BytesIO)
    model: str
        Name of the model used.
        Name must start with a ‘_’ and be ‘_{user_name}’,
        where user_name is the user name of the model at https://anomaly.fink-portal.org/.
    Returns
    -------
    NONE
    '''
<<<<<<< HEAD
    username = model[1:]
    res = requests.post('https://fink.matwey.name:443/user/signin', data={
        'username': username,
=======
    res = requests.post('https://fink.matwey.name:443/user/signin', data={
        'username': model[1:],
>>>>>>> 226aec60
        'password': os.environ['ANOMALY_TG_TOKEN']
    })
    if status_check(res, 'load_to_anomaly_base_login'):
        # TODO: Загрузка tg_id из базы
        tg_id_data = requests.get(url=f'https://fink.matwey.name:443/user/get_tgid/{username}')
        if status_check(tg_id_data, 'tg_id loading'):
            tg_id_data = tg_id_data.content.decode('utf-8')
        else:
            tg_id_data = 'ND'

        for ztf_id, text_data, cutout, curve in data:
            cutout.seek(0)
            curve.seek(0)
            files = {
                "image1": cutout,
                "image2": curve
            }
            data = {
                "description": text_data
            }
            params = {
                "ztf_id": ztf_id
            }
            headers = {
                "Authorization": f"Bearer {json.loads(res.text)['access_token']}"
            }
            response = requests.post('https://fink.matwey.name:443/images/upload', files=files, params=params, data=data,
                                     headers=headers, timeout=10)
            status_check(response, 'upload to anomaly base')
            cutout.seek(0)
            curve.seek(0)
            #send in tg personal
            if tg_id_data == 'ND':
                continue
            inline_keyboard = {
                "inline_keyboard": [
                    [
                        {"text": "Anomaly", "callback_data": f"A_{ztf_id}"},
                        {"text": "Not anomaly", "callback_data": f"NA_{ztf_id}"}
                    ]
                ]
            }

            url = "https://api.telegram.org/bot"
            url += os.environ['ANOMALY_TG_TOKEN']
            method = url + "/sendMediaGroup"

            res = requests.post(
                method,
                params={
                    "chat_id": tg_id_data,
                    "media": f'''[
                            {{
                                "type" : "photo",
                                "media": "attach://second",
                                "caption" : "{text_data}",
                                "parse_mode": "markdown"
                            }},
                            {{
                                "type" : "photo",
                                "media": "attach://first"
                            }}
                        ]'''
                },
                files={
                    "second": cutout,
                    "first": curve,
                },
                timeout=25
            )
            if status_check(res, f'individual sending to {tg_id_data}'):
                res = requests.post(
                    f"https://api.telegram.org/bot{os.environ['ANOMALY_TG_TOKEN']}/sendMessage",
                    json={
                        "chat_id": tg_id_data,
                        "text": f"Feedback for {ztf_id}:",
                        "reply_markup": inline_keyboard
                    },
                    timeout=25
                )
                status_check(res, f'button individual sending to {tg_id_data}')


def get_OID(ra, dec):
    '''
    Notes
    ----------
    The function determines the nearest ZTF DR OID by the given ra and dec.

    Parameters
    ----------
    dec: float
        Declination of candidate; J2000 [deg]
    ra: float
        Right Ascension of candidate; J2000 [deg]

    Returns
    -------
        out: str
            ZTF DR OID
    '''
    r = requests.get(
        url=f'http://db.ztf.snad.space/api/v3/data/latest/circle/full/json?ra={ra}&dec={dec}&radius_arcsec=1')
    if not status_check(r):
        return None
    oids = [key for key, _ in r.json().items()]
    if oids:
        return oids[0]
    return None


def get_cutout(ztf_id):
    '''
    The function loads cutout image via Fink API

    Parameters
    ----------
        ztf_id : str
            unique identifier for this object

    Returns
    -------
        out : BytesIO stream
            cutout image in png format

    '''
    r = requests.post(
        'https://fink-portal.org/api/v1/cutouts',
        json={
            'objectId': ztf_id,
            'kind': 'Difference',
        },
        timeout=25
    )
    status_check(r)
    return io.BytesIO(r.content)

def get_curve(ztf_id):
    '''
    The function loads light curve image via Fink API
    Parameters
    ----------
        ztf_id : str
            unique identifier for this object

    Returns
    -------
            out : BytesIO stream
                light curve picture
    '''
    r = requests.post(
        'https://fink-portal.org/api/v1/objects',
        json={
            'objectId': ztf_id,
            'withupperlim': 'True'
        }
    )
    if not status_check(r):
        return None

    # Format output in a DataFrame
    pdf = pd.read_json(io.BytesIO(r.content))

    plt.figure(figsize=(15, 6))

    colordic = {1: 'C0', 2: 'C1'}
    filter_dict = {1: 'g band', 2: 'r band'}

    for filt in np.unique(pdf['i:fid']):
        maskFilt = pdf['i:fid'] == filt

        # The column `d:tag` is used to check data type
        maskValid = pdf['d:tag'] == 'valid'
        plt.errorbar(
            pdf[maskValid & maskFilt]['i:jd'].apply(lambda x: x - 2400000.5),
            pdf[maskValid & maskFilt]['i:magpsf'],
            pdf[maskValid & maskFilt]['i:sigmapsf'],
            ls='', marker='o', color=colordic[filt], label=filter_dict[filt]
        )

        maskUpper = pdf['d:tag'] == 'upperlim'
        plt.plot(
            pdf[maskUpper & maskFilt]['i:jd'].apply(lambda x: x - 2400000.5),
            pdf[maskUpper & maskFilt]['i:diffmaglim'],
            ls='', marker='^', color=colordic[filt], markerfacecolor='none'
        )

        maskBadquality = pdf['d:tag'] == 'badquality'
        plt.errorbar(
            pdf[maskBadquality & maskFilt]['i:jd'].apply(lambda x: x - 2400000.5),
            pdf[maskBadquality & maskFilt]['i:magpsf'],
            pdf[maskBadquality & maskFilt]['i:sigmapsf'],
            ls='', marker='v', color=colordic[filt]
        )

    plt.gca().invert_yaxis()
    plt.legend()
    plt.xlabel('Modified Julian Date')
    plt.ylabel('Difference magnitude')

    buf = io.BytesIO()
    plt.savefig(buf, format='png')
    buf.seek(0)
    plt.close()
    return buf<|MERGE_RESOLUTION|>--- conflicted
+++ resolved
@@ -16,7 +16,6 @@
 import io
 import time
 import requests
-from functools import partial
 from datetime import datetime, timedelta
 from collections import Counter
 import pandas as pd
@@ -291,14 +290,9 @@
     -------
     NONE
     '''
-<<<<<<< HEAD
     username = model[1:]
     res = requests.post('https://fink.matwey.name:443/user/signin', data={
         'username': username,
-=======
-    res = requests.post('https://fink.matwey.name:443/user/signin', data={
-        'username': model[1:],
->>>>>>> 226aec60
         'password': os.environ['ANOMALY_TG_TOKEN']
     })
     if status_check(res, 'load_to_anomaly_base_login'):
