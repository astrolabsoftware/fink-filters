--- conflicted
+++ resolved
@@ -14,11 +14,6 @@
 
 pandas
 pyarrow
-<<<<<<< HEAD
-h5py
-=======
-
 h5py
 
-py4j>=0.10.9.5
->>>>>>> 6cad30b4
+py4j>=0.10.9.5